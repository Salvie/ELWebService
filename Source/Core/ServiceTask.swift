//
//  ServiceTask.swift
//  ELWebService
//
//  Created by Angelo Di Paolo on 2/25/15.
//  Copyright (c) 2015 WalmartLabs. All rights reserved.
//

import Foundation

/**
 A lightweight wrapper around `NSURLSessionDataTask` that provides a chainable
 API for processing the result of a data task. A `ServiceTask` instance can be
 cancelled and suspended like a data task as well as queried for current state
 via the `state` property.
*/
@objc public final class ServiceTask: NSObject {
<<<<<<< HEAD
    public typealias ResponseProcessingHandler = (NSData?, NSURLResponse?) throws -> Any?
=======
    public typealias ResponseProcessingHandler = (NSData?, NSURLResponse?) throws -> ServiceTaskResult
>>>>>>> 987b99b5
    
    /// A closure type alias for a success handler.
    public typealias UpdateUIHandler = (Any?) -> Void

    /// A closure type alias for an error handler.
    public typealias ErrorHandler = (ErrorType) -> Void
    
    /// State of the service task.
    public var state: NSURLSessionTaskState {
        if let state = dataTask?.state {
            return state
        }
        
        return .Suspended
    }
    
    private var request: Request
    
    private var urlRequest: NSURLRequest {
        return request.urlRequestValue
    }
    
    /// Dispatch queue that queues up and dispatches handler blocks
    private let handlerQueue: NSOperationQueue
    
    /// Session data task that refers the lifetime of the request.
    private var dataTask: DataTask?
    
    /// Value result of the last handler called
    private var handlerResult: Any?
    
    /// Error result of the last handler called
    private var handlerError: ErrorType? {
        didSet {
            // we know this is a service result failure when responseError is nil
            if responseError == nil, let error = handlerError {
                passthroughDelegate?.serviceResultFailure(urlResponse, data: responseData, request: urlRequest, error: error)
            }
        }
    }
    
    /// Response body data
    private var responseData: NSData?
    
    /// URL response
    private var urlResponse: NSURLResponse?
    
    private var responseError: NSError? {
        didSet {
            handlerError = responseError
        }
    }
    
    /// Type responsible for creating NSURLSessionDataTask objects
    private var session: Session?
    
    /// Delegate interface for handling raw response and request events
    internal weak var passthroughDelegate: ServicePassthroughDelegate?
    
    // MARK: Intialization
    
    /**
     Initialize a ServiceTask value to fulfill an HTTP request.
    
     - parameter urlRequestEncoder: Value responsible for encoding a NSURLRequest
       instance to send.
     - parameter dataTaskSource: Object responsible for creating a
       NSURLSessionDataTask used to send the NSURLRequset.
    */
    init(request: Request, session: Session) {
        self.request = request
        self.session = session
        self.handlerQueue = {
            let queue = NSOperationQueue()
            queue.maxConcurrentOperationCount = 1
            queue.suspended = true
            return queue
        }()
    }
    
    deinit {
        handlerQueue.cancelAllOperations()
    }
}

// MARK: - Request API

extension ServiceTask {
    /// TODO: Needs docs
    public func setParameters(parameters: [String: AnyObject], encoding: Request.ParameterEncoding? = nil) -> Self {
        request.parameters = parameters
        request.parameterEncoding = encoding ?? .Percent
        
        return self
    }
    
    /// TODO: Needs docs
    public func setBody(data: NSData) -> Self {
        request.body = data
        return self
    }
    
    /// TODO: Needs docs
    public func setJSON(json: AnyObject) -> Self {
        request.contentType = Request.ContentType.json
        request.body = try? NSJSONSerialization.dataWithJSONObject(json, options: NSJSONWritingOptions(rawValue: 0))
        return self
    }
    
    /// TODO: Needs docs
    public func setHeaders(headers: [String: String]) -> Self {
        request.headers = headers
        return self
    }
    
    /// TODO: Needs docs
    public func setHeaderValue(value: String, forName name: String) -> Self {
        request.headers[name] = value
        return self
    }
    
    /// TODO: Needs docs
    public func setCachePolicy(cachePolicy: NSURLRequestCachePolicy) -> Self {
        request.cachePolicy = cachePolicy
        return self
    }
    
    /// TODO: Needs docs
    public func setParameterEncoding(encoding: Request.ParameterEncoding) -> Self {
        request.parameterEncoding = encoding
        return self
    }
    
    /// Sets the key/value pairs that will be encoded as the query in the URL.
    public func setQueryParameters(parameters: [String: AnyObject]) -> Self {
        request.queryParameters = parameters
        return self
    }
    
    /// Sets the key/value pairs that are encoded as form data in the request body.
    public func setFormParameters(parameters: [String: AnyObject]) -> Self {
        request.formParameters = parameters
        return self
    }
}

// MARK: - NSURLSesssionDataTask

extension ServiceTask {
    /// Resume the underlying data task.
    public func resume() -> Self {
        if dataTask == nil {
            dataTask = session?.dataTask(request: urlRequest) { data, response, error in
                self.handleResponse(response, data: data, error: error)
            }
        }
        
        dataTask?.resume()
        return self
    }
    
    /// Suspend the underlying data task.
    public func suspend() {
        dataTask?.suspend()
    }
    
    /// Cancel the underlying data task.
    public func cancel() {
        dataTask?.cancel()
    }
    
    /// Handle the response and kick off the handler queue
    internal func handleResponse(response: NSURLResponse?, data: NSData?, error: NSError?) {
        urlResponse = response
        responseData = data
        responseError = error
        handlerQueue.suspended = false
    }
}

// MARK: - Response API

extension ServiceTask {
    /// A closure type alias for a result transformation handler.
    public typealias ResultTransformer = (Any?) throws -> ServiceTaskResult

    /**
     Add a response handler to be called on background thread after a successful
     response has been received.
    
     - parameter handler: Response handler to execute upon receiving a response.
     - returns: Self instance to support chaining.
    */
    public func response(handler: ResponseProcessingHandler) -> Self {
        handlerQueue.addOperationWithBlock {
            guard self.handlerError == nil else {
                return
            }
            
            do {
<<<<<<< HEAD
                self.handlerResult = try handler(self.responseData, self.urlResponse)
            } catch let error {
                self.handlerError = error
=======
                self.taskResult = try handler(self.responseData, self.urlResponse)
            } catch let error {
                self.taskResult = .Failure(error)
>>>>>>> 987b99b5
            }
        }

        return self
    }
    
    /**
     Add a response handler to transform a (non-error) result produced by an earlier
     response handler.

     The handler can return any type of service task result, `.Empty`, `.Value` or
     `.Failure`. The result is propagated to later response handlers.

     - parameter handler: Transformation handler to execute.
     - returns: Self instance to support chaining.
     */
    public func transform(handler: ResultTransformer) -> Self {
        handlerQueue.addOperationWithBlock {
            guard let taskResult = self.taskResult else {
                return
            }
            
            do {
                let resultValue = try taskResult.value()
                self.taskResult = try handler(resultValue)
            } catch let error {
                self.taskResult = .Failure(error)
            }
        }
        
        return self
    }

    /**
     Add a handler that runs on the main thread and is responsible for updating 
     the UI with a given value. The handler is only called if a previous response 
     handler in the chain does **not** return a `.Failure` value.
     
     If a response handler returns a value via ServiceTaskResult.Value the
     associated value will be passed to the update UI handler.
    
     - parameter handler: The closure to execute as the updateUI handler.
     - returns: Self instance to support chaining.
    */
    public func updateUI(handler: UpdateUIHandler) -> Self {
        handlerQueue.addOperationWithBlock {
<<<<<<< HEAD
            guard self.handlerError == nil else {
                return
            }
            
            dispatch_async(dispatch_get_main_queue()) {
                self.passthroughDelegate?.updateUIBegin(self.urlResponse)
                handler(self.handlerResult)
                self.passthroughDelegate?.updateUIEnd(self.urlResponse)
=======
            guard let taskResult = self.taskResult else {
                return
            }
            
            do {
                let value = try taskResult.value()
                
                dispatch_sync(dispatch_get_main_queue()) {
                    self.passthroughDelegate?.updateUIBegin(self.urlResponse)
                    handler(value)
                    self.passthroughDelegate?.updateUIEnd(self.urlResponse)
                }
            } catch _ {
                return
>>>>>>> 987b99b5
            }
        }
        
        return self
    }
}

// MARK: - JSON

extension ServiceTask {
    /// A closure type alias for handling the response as JSON.
<<<<<<< HEAD
    public typealias JSONHandler = (AnyObject, NSURLResponse?) throws -> Any?
=======
    public typealias JSONHandler = (AnyObject, NSURLResponse?) throws -> ServiceTaskResult
>>>>>>> 987b99b5
    
    /**
     Add a response handler to serialize the response body as a JSON object. The
     handler will be dispatched to a background thread.
    
     - parameter handler: Response handler to execute upon receiving a response.
     - returns: Self instance to support chaining.
    */
    public func responseJSON(handler: JSONHandler) -> Self {
        return response { data, response in
            guard let data = data else {
                throw ServiceTaskError.JSONSerializationFailedNilResponseBody
            }
            
            let json = try NSJSONSerialization.JSONObjectWithData(data, options: NSJSONReadingOptions.AllowFragments)
            return try handler(json, response)
        }
    }
}

// MARK: - Error Handling

extension ServiceTask {
    /// A closure type alias for an error-recovery handler.
    public typealias ErrorRecoveryHandler = (ErrorType) throws -> ServiceTaskResult

    /**
    Add a response handler to be called if a request results in an error.
    
    - parameter handler: Error handler to execute when an error occurs.
    - returns: Self instance to support chaining.
    */
    public func responseError(handler: ErrorHandler) -> Self {
        handlerQueue.addOperationWithBlock {
            if let error = self.handlerError {
                handler(error)
            }
        }
        
        return self
    }
    
    /**
     Add a response handler to be called if a request results in an error. Handler
     will be called on the main thread.
     
     - parameter handler: Error handler to execute when an error occurs.
     - returns: Self instance to support chaining.
    */
    public func updateErrorUI(handler: ErrorHandler) -> Self {
        handlerQueue.addOperationWithBlock {
<<<<<<< HEAD
            if let error = self.handlerError {
                dispatch_async(dispatch_get_main_queue()) {
                    handler(error)
=======
            if let taskResult = self.taskResult {
                switch taskResult {
                case .Failure(let error):
                    dispatch_sync(dispatch_get_main_queue()) {
                        handler(error)
                    }
                case .Empty, .Value(_): break
>>>>>>> 987b99b5
                }
            }
        }
        
        return self
    }

    /**
     Add a response handler to recover from an error produced by an earlier response
     handler.
     
     The handler can return either a `.Value` or `.Empty`, indicating it was able to
     recover from the error, or an `.Failure`, indicating that it was not able to
     recover. The result is propagated to later response handlers.
     
     - parameter handler: Recovery handler to execute when an error occurs.
     - returns: Self instance to support chaining.
    */
    public func recover(handler: ErrorRecoveryHandler) -> Self {
        handlerQueue.addOperationWithBlock {
            guard let taskResult = self.taskResult else {
                return
            }

            switch taskResult {
            case .Failure(let error):
                do {
                    self.taskResult = try handler(error)
                } catch let error {
                    self.taskResult = .Failure(error)
                }

            case .Empty, .Value(_):
                return // bail out; do not run this handler
            }
        }
        
        return self
    }
}

// MARK: - Errors

/// Errors that can occur when processing a response
public enum ServiceTaskError: ErrorType {
    /// Failed to serialize a response body as JSON due to the data being nil.
    case JSONSerializationFailedNilResponseBody
}<|MERGE_RESOLUTION|>--- conflicted
+++ resolved
@@ -15,11 +15,7 @@
  via the `state` property.
 */
 @objc public final class ServiceTask: NSObject {
-<<<<<<< HEAD
     public typealias ResponseProcessingHandler = (NSData?, NSURLResponse?) throws -> Any?
-=======
-    public typealias ResponseProcessingHandler = (NSData?, NSURLResponse?) throws -> ServiceTaskResult
->>>>>>> 987b99b5
     
     /// A closure type alias for a success handler.
     public typealias UpdateUIHandler = (Any?) -> Void
@@ -204,7 +200,7 @@
 
 extension ServiceTask {
     /// A closure type alias for a result transformation handler.
-    public typealias ResultTransformer = (Any?) throws -> ServiceTaskResult
+    public typealias ResultTransformer = (Any?) throws -> Any?
 
     /**
      Add a response handler to be called on background thread after a successful
@@ -220,15 +216,9 @@
             }
             
             do {
-<<<<<<< HEAD
                 self.handlerResult = try handler(self.responseData, self.urlResponse)
             } catch let error {
                 self.handlerError = error
-=======
-                self.taskResult = try handler(self.responseData, self.urlResponse)
-            } catch let error {
-                self.taskResult = .Failure(error)
->>>>>>> 987b99b5
             }
         }
 
@@ -247,15 +237,10 @@
      */
     public func transform(handler: ResultTransformer) -> Self {
         handlerQueue.addOperationWithBlock {
-            guard let taskResult = self.taskResult else {
-                return
-            }
-            
             do {
-                let resultValue = try taskResult.value()
-                self.taskResult = try handler(resultValue)
+                self.handlerResult = try handler(self.handlerResult)
             } catch let error {
-                self.taskResult = .Failure(error)
+                self.handlerError = error
             }
         }
         
@@ -275,31 +260,14 @@
     */
     public func updateUI(handler: UpdateUIHandler) -> Self {
         handlerQueue.addOperationWithBlock {
-<<<<<<< HEAD
             guard self.handlerError == nil else {
                 return
             }
             
-            dispatch_async(dispatch_get_main_queue()) {
+            dispatch_sync(dispatch_get_main_queue()) {
                 self.passthroughDelegate?.updateUIBegin(self.urlResponse)
                 handler(self.handlerResult)
                 self.passthroughDelegate?.updateUIEnd(self.urlResponse)
-=======
-            guard let taskResult = self.taskResult else {
-                return
-            }
-            
-            do {
-                let value = try taskResult.value()
-                
-                dispatch_sync(dispatch_get_main_queue()) {
-                    self.passthroughDelegate?.updateUIBegin(self.urlResponse)
-                    handler(value)
-                    self.passthroughDelegate?.updateUIEnd(self.urlResponse)
-                }
-            } catch _ {
-                return
->>>>>>> 987b99b5
             }
         }
         
@@ -311,11 +279,7 @@
 
 extension ServiceTask {
     /// A closure type alias for handling the response as JSON.
-<<<<<<< HEAD
     public typealias JSONHandler = (AnyObject, NSURLResponse?) throws -> Any?
-=======
-    public typealias JSONHandler = (AnyObject, NSURLResponse?) throws -> ServiceTaskResult
->>>>>>> 987b99b5
     
     /**
      Add a response handler to serialize the response body as a JSON object. The
@@ -340,7 +304,7 @@
 
 extension ServiceTask {
     /// A closure type alias for an error-recovery handler.
-    public typealias ErrorRecoveryHandler = (ErrorType) throws -> ServiceTaskResult
+    public typealias ErrorRecoveryHandler = (ErrorType) throws -> Any?
 
     /**
     Add a response handler to be called if a request results in an error.
@@ -367,19 +331,9 @@
     */
     public func updateErrorUI(handler: ErrorHandler) -> Self {
         handlerQueue.addOperationWithBlock {
-<<<<<<< HEAD
             if let error = self.handlerError {
-                dispatch_async(dispatch_get_main_queue()) {
+                dispatch_sync(dispatch_get_main_queue()) {
                     handler(error)
-=======
-            if let taskResult = self.taskResult {
-                switch taskResult {
-                case .Failure(let error):
-                    dispatch_sync(dispatch_get_main_queue()) {
-                        handler(error)
-                    }
-                case .Empty, .Value(_): break
->>>>>>> 987b99b5
                 }
             }
         }
@@ -400,20 +354,14 @@
     */
     public func recover(handler: ErrorRecoveryHandler) -> Self {
         handlerQueue.addOperationWithBlock {
-            guard let taskResult = self.taskResult else {
+            guard let error = self.handlerError else {
                 return
             }
-
-            switch taskResult {
-            case .Failure(let error):
-                do {
-                    self.taskResult = try handler(error)
-                } catch let error {
-                    self.taskResult = .Failure(error)
-                }
-
-            case .Empty, .Value(_):
-                return // bail out; do not run this handler
+            
+            do {
+                self.handlerResult = try handler(error)
+            } catch let error {
+                self.handlerError = error
             }
         }
         
